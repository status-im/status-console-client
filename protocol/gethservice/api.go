package gethservice

import (
	"context"
	"crypto/ecdsa"
	"errors"
	"log"

	"github.com/ethereum/go-ethereum/common/hexutil"
	"github.com/ethereum/go-ethereum/crypto"
	"github.com/ethereum/go-ethereum/rpc"
	"github.com/status-im/status-console-client/protocol/client"
	"github.com/status-im/status-console-client/protocol/v1"
)

var (
	// ErrProtocolNotSet tells that the protocol was not set in the Service.
	ErrProtocolNotSet = errors.New("protocol is not set")
	// ErrMessengerNotSet tells that the messenger was not set in the Service.
	ErrMessengerNotSet = errors.New("messenger is not set")
)

// MessagesParams is an object with JSON-serializable parameters
// for Messages method.
type MessagesParams struct {
	Contact
}

// SendParams is an object with JSON-serializable parameters for Send method.
type SendParams struct {
	Contact
}

// RequestParams is an object with JSON-serializable parameters for Request method.
type RequestParams struct {
	Contact
	Limit int   `json:"limit"`
	From  int64 `json:"from"`
	To    int64 `json:"to"`
}

// Contact
type Contact struct {
	Name      string        `json:"name"`
	PublicKey hexutil.Bytes `json:"key"`
}

func parseContact(c Contact) (client.Contact, error) {
	if len(c.PublicKey) != 0 {
		c, err := client.CreateContactPrivate(c.Name, c.PublicKey.String(), client.ContactAdded)
		if err != nil {
			return c, err
		}
	}
	return client.CreateContactPublicRoom(c.Name, client.ContactAdded), nil
}

// PublicAPI provides an JSON-RPC API to interact with
// the Status Messaging Protocol through a geth node.
type PublicAPI struct {
	service     *Service
	broadcaster *broadcaster
}

func NewPublicAPI(s *Service) *PublicAPI {
	return &PublicAPI{
		service: s,
	}
}

<<<<<<< HEAD
// SendToContact send payload to specified contact.
// Contact should be added before sending message,
// otherwise error will be received.
func (api *PublicAPI) SendToContact(ctx context.Context, contact Contact, payload string) (hexutil.Bytes, error) {
	if api.service.messenger == nil {
		return nil, ErrMessengerNotSet
=======
// Messages creates an RPC subscription which delivers received messages.
func (api *PublicAPI) Messages(ctx context.Context, params MessagesParams) (*rpc.Subscription, error) {
	notifier, supported := rpc.NotifierFromContext(ctx)
	if !supported {
		return nil, rpc.ErrNotificationsUnsupported
	}

	if api.service.protocol == nil {
		return nil, ErrProtocolNotSet
	}

	var err error

	adapterOptions := protocol.SubscribeOptions{
		ChatOptions: protocol.ChatOptions{
			ChatName: params.Name, // no transformation required
		},
	}

	adapterOptions.Recipient, err = unmarshalPubKey(params.PublicKey)
	if err != nil {
		return nil, err
	}

	messages := make(chan *protocol.StatusMessage, 100)
	sub, err := api.service.protocol.Subscribe(ctx, messages, adapterOptions)
	if err != nil {
		log.Printf("failed to subscribe to the protocol: %v", err)
		return nil, err
	}

	rpcSub := notifier.CreateSubscription()

	go func() {
		defer sub.Unsubscribe()

		for {
			select {
			case m := <-messages:
				if err := notifier.Notify(rpcSub.ID, m); err != nil {
					log.Printf("failed to notify %s about new message", rpcSub.ID)
				}
			case <-sub.Done():
				if err := sub.Err(); err != nil {
					log.Printf("subscription to adapter errored: %v", err)
				}
				return
			case err := <-rpcSub.Err():
				if err != nil {
					log.Printf("RPC subscription errored: %v", err)
				}
				return
			case <-notifier.Closed():
				log.Printf("notifier closed")
				return
			}
		}
	}()

	return rpcSub, nil
}

// Send sends a message to the network.
func (api *PublicAPI) Send(ctx context.Context, data hexutil.Bytes, params SendParams) (hexutil.Bytes, error) {
	if api.service.protocol == nil {
		return nil, ErrProtocolNotSet
	}

	var err error

	adapterOptions := protocol.SendOptions{
		ChatOptions: protocol.ChatOptions{
			ChatName: params.Name, // no transformation required
		},
>>>>>>> 42879664
	}

	c, err := parseContact(contact)
	if err != nil {
		return nil, err
	}
	return api.service.messenger.Send(c, []byte(payload))
}

// Request sends a request for historic messages matching the provided RequestParams.
func (api *PublicAPI) Request(ctx context.Context, params RequestParams) (err error) {
	if api.service.messenger == nil {
		return ErrMessengerNotSet
	}

	c, err := parseContact(params.Contact)
	if err != nil {
		return err
	}
	options := protocol.RequestOptions{
		Limit: params.Limit,
		From:  params.From,
		To:    params.To,
	}
	return api.service.messenger.Request(ctx, c, options)
}

// Chat is a high-level subscription-based RPC method.
// It joins a chat for selected contact and streams
// events for that chat.
func (api *PublicAPI) Chat(ctx context.Context, contact client.Contact) (*rpc.Subscription, error) {
	notifier, supported := rpc.NotifierFromContext(ctx)
	if !supported {
		return nil, rpc.ErrNotificationsUnsupported
	}

	if api.service.messenger == nil {
		return nil, ErrMessengerNotSet
	}

	// Create a broadcaster instance.
	// TODO: move it.
	if api.broadcaster == nil {
		api.broadcaster = newBroadcaster(api.service.messenger)
	}

	// Subscription needs to be created
	// before any events are delivered.
	sub := api.broadcaster.Subscribe(contact)

	err := api.service.messenger.Join(ctx, contact)
	if err != nil {
		api.broadcaster.Unsubscribe(sub)
		return nil, err
	}

	rpcSub := notifier.CreateSubscription()

	go func() {
		defer func() {
			err := api.service.messenger.Leave(contact)
			if err != nil {
				log.Printf("failed to leave chat for '%s' contact", contact)
			}
		}()
		defer api.broadcaster.Unsubscribe(sub)

		for {
			select {
			case e := <-sub:
				if err := notifier.Notify(rpcSub.ID, e); err != nil {
					log.Printf("failed to notify %s about new message", rpcSub.ID)
				}
			case err := <-rpcSub.Err():
				if err != nil {
					log.Printf("RPC subscription errored: %v", err)
				}
				return
			case <-notifier.Closed():
				log.Printf("notifier closed")
				return
			case <-ctx.Done():
				log.Printf("context is canceled: %v", ctx.Err())
				return
			}
		}
	}()

	return rpcSub, nil
}

// RequestAll sends a request for messages for all subscribed chats.
// If newest is set to true, it requests the most recent messages.
// Otherwise, it requests older messages than already downloaded.
func (api *PublicAPI) RequestAll(ctx context.Context, newest bool) error {
	return api.service.messenger.RequestAll(ctx, newest)
}

// AddContact will ensure that contact is added to messenger database and new stream spawned for a contact if needed.
func (api *PublicAPI) AddContact(ctx context.Context, contact Contact) (err error) {
	if api.service.messenger == nil {
		return ErrMessengerNotSet
	}
	c, err := parseContact(contact)
	if err != nil {
		return err
	}
	err = api.service.messenger.AddContact(c)
	if err != nil {
		return err
	}
	return api.service.messenger.Join(ctx, c)
}

// ReadContactMessages read contact messages starting from offset.
// To read all offset should be zero. To read only new set offset to total number of previously read messages.
func (api *PublicAPI) ReadContactMessages(ctx context.Context, contact Contact, offset int64) (rst []*protocol.Message, err error) {
	if api.service.messenger == nil {
		return nil, ErrMessengerNotSet
	}
	c, err := parseContact(contact)
	if err != nil {
		return nil, err
	}
	return api.service.messenger.Messages(c, offset)
}

func unmarshalPubKey(b hexutil.Bytes) (*ecdsa.PublicKey, error) {
	if len(b) == 0 {
		return nil, nil
	}
	return crypto.UnmarshalPubkey(b)
}<|MERGE_RESOLUTION|>--- conflicted
+++ resolved
@@ -68,89 +68,12 @@
 	}
 }
 
-<<<<<<< HEAD
-// SendToContact send payload to specified contact.
+// Send sends payload to specified contact.
 // Contact should be added before sending message,
 // otherwise error will be received.
-func (api *PublicAPI) SendToContact(ctx context.Context, contact Contact, payload string) (hexutil.Bytes, error) {
+func (api *PublicAPI) Send(ctx context.Context, contact Contact, payload string) (hexutil.Bytes, error) {
 	if api.service.messenger == nil {
 		return nil, ErrMessengerNotSet
-=======
-// Messages creates an RPC subscription which delivers received messages.
-func (api *PublicAPI) Messages(ctx context.Context, params MessagesParams) (*rpc.Subscription, error) {
-	notifier, supported := rpc.NotifierFromContext(ctx)
-	if !supported {
-		return nil, rpc.ErrNotificationsUnsupported
-	}
-
-	if api.service.protocol == nil {
-		return nil, ErrProtocolNotSet
-	}
-
-	var err error
-
-	adapterOptions := protocol.SubscribeOptions{
-		ChatOptions: protocol.ChatOptions{
-			ChatName: params.Name, // no transformation required
-		},
-	}
-
-	adapterOptions.Recipient, err = unmarshalPubKey(params.PublicKey)
-	if err != nil {
-		return nil, err
-	}
-
-	messages := make(chan *protocol.StatusMessage, 100)
-	sub, err := api.service.protocol.Subscribe(ctx, messages, adapterOptions)
-	if err != nil {
-		log.Printf("failed to subscribe to the protocol: %v", err)
-		return nil, err
-	}
-
-	rpcSub := notifier.CreateSubscription()
-
-	go func() {
-		defer sub.Unsubscribe()
-
-		for {
-			select {
-			case m := <-messages:
-				if err := notifier.Notify(rpcSub.ID, m); err != nil {
-					log.Printf("failed to notify %s about new message", rpcSub.ID)
-				}
-			case <-sub.Done():
-				if err := sub.Err(); err != nil {
-					log.Printf("subscription to adapter errored: %v", err)
-				}
-				return
-			case err := <-rpcSub.Err():
-				if err != nil {
-					log.Printf("RPC subscription errored: %v", err)
-				}
-				return
-			case <-notifier.Closed():
-				log.Printf("notifier closed")
-				return
-			}
-		}
-	}()
-
-	return rpcSub, nil
-}
-
-// Send sends a message to the network.
-func (api *PublicAPI) Send(ctx context.Context, data hexutil.Bytes, params SendParams) (hexutil.Bytes, error) {
-	if api.service.protocol == nil {
-		return nil, ErrProtocolNotSet
-	}
-
-	var err error
-
-	adapterOptions := protocol.SendOptions{
-		ChatOptions: protocol.ChatOptions{
-			ChatName: params.Name, // no transformation required
-		},
->>>>>>> 42879664
 	}
 
 	c, err := parseContact(contact)
@@ -178,10 +101,10 @@
 	return api.service.messenger.Request(ctx, c, options)
 }
 
-// Chat is a high-level subscription-based RPC method.
+// Messages is a high-level subscription-based RPC method.
 // It joins a chat for selected contact and streams
 // events for that chat.
-func (api *PublicAPI) Chat(ctx context.Context, contact client.Contact) (*rpc.Subscription, error) {
+func (api *PublicAPI) Messages(ctx context.Context, contact client.Contact) (*rpc.Subscription, error) {
 	notifier, supported := rpc.NotifierFromContext(ctx)
 	if !supported {
 		return nil, rpc.ErrNotificationsUnsupported
