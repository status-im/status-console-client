package main

import (
	"crypto/ecdsa"
	"encoding/hex"
	"flag"
	"fmt"
	"log"
	"math"
	"os"
	ossignal "os/signal"
	"path/filepath"
	"strings"
	"syscall"

	"github.com/ethereum/go-ethereum/crypto"
	gethnode "github.com/ethereum/go-ethereum/node"
	"github.com/ethereum/go-ethereum/rpc"
	"github.com/jroimartin/gocui"
	"github.com/peterbourgon/ff"
	"github.com/pkg/errors"
	"github.com/status-im/mvds"
	"github.com/status-im/status-console-client/protocol/adapters"
	"github.com/status-im/status-console-client/protocol/client"
	"github.com/status-im/status-console-client/protocol/gethservice"
	"github.com/status-im/status-go/logutils"
	"github.com/status-im/status-go/node"
	"github.com/status-im/status-go/params"
	"github.com/status-im/status-go/signal"
)

var g *gocui.Gui

var (
	fs       = flag.NewFlagSet("status-term-client", flag.ExitOnError)
	logLevel = fs.String("log-level", "INFO", "log level")

	keyHex = fs.String("keyhex", "", "pass a private key in hex")
	noUI   = fs.Bool("no-ui", false, "disable UI")

	// flags acting like commands
	createKeyPair = fs.Bool("create-key-pair", false, "creates and prints a key pair instead of running")

	// flags for in-proc node
<<<<<<< HEAD
	dataDir    = fs.String("data-dir", filepath.Join(os.TempDir(), "status-term-client"), "data directory for Ethereum node")
	fleet      = fs.String("fleet", params.FleetBeta, fmt.Sprintf("Status nodes cluster to connect to: %s", []string{params.FleetBeta, params.FleetStaging}))
	configFile = fs.String("node-config", "", "a JSON file with node config")
	pfsEnabled = fs.Bool("pfs", false, "enable PFS")
	datasyncEnabled = fs.Bool("ds", false, "enable data sync")
=======
	dataDir     = fs.String("data-dir", filepath.Join(os.TempDir(), "status-term-client"), "data directory for Ethereum node")
	noNamespace = fs.Bool("no-namespace", false, "disable data dir namespacing with public key")
	fleet       = fs.String("fleet", params.FleetBeta, fmt.Sprintf("Status nodes cluster to connect to: %s", []string{params.FleetBeta, params.FleetStaging}))
	configFile  = fs.String("node-config", "", "a JSON file with node config")
	pfsEnabled  = fs.Bool("pfs", false, "enable PFS")
>>>>>>> 76f4a0d5

	// flags for external node
	providerURI = fs.String("provider", "", "an URI pointing at a provider")
)

func main() {
	if err := ff.Parse(fs, os.Args[1:]); err != nil {
		exitErr(errors.Wrap(err, "failed to parse flags"))
	}

	if *createKeyPair {
		key, err := crypto.GenerateKey()
		if err != nil {
			exitErr(err)
		}
		fmt.Printf("Your private key: %#x\n", crypto.FromECDSA(key))
		os.Exit(0)
	}

	var privateKey *ecdsa.PrivateKey

	if *keyHex != "" {
		k, err := crypto.HexToECDSA(strings.TrimPrefix(*keyHex, "0x"))
		if err != nil {
			exitErr(err)
		}
		privateKey = k

		fmt.Printf("Contact address: %#x\n", crypto.FromECDSAPub(&privateKey.PublicKey))
	} else {
		exitErr(errors.New("private key is required"))
	}

	// Prefix data directory with a public key.
	// This is required because it's not possible
	// or adviced to share data between different
	// key pairs.
	if !*noNamespace {
		*dataDir = filepath.Join(
			*dataDir,
			hex.EncodeToString(crypto.FromECDSAPub(&privateKey.PublicKey)[:20]),
		)
	}

	err := os.MkdirAll(*dataDir, 0755)
	if err != nil {
		exitErr(err)
	} else {
		fmt.Printf("Starting in %s\n", *dataDir)
	}

	// Setup logging by splitting it into a client.log
	// with status-console-client logs and status.log
	// with Status Node logs.
	clientLogPath := filepath.Join(*dataDir, "client.log")
	clientLogFile, err := os.OpenFile(clientLogPath, os.O_WRONLY|os.O_CREATE|os.O_APPEND, 0644)
	if err != nil {
		exitErr(err)
	}
	log.SetOutput(clientLogFile)

	nodeLogPath := filepath.Join(*dataDir, "status.log")
	err = logutils.OverrideRootLog(true, *logLevel, logutils.FileOptions{Filename: nodeLogPath}, false)
	if err != nil {
		exitErr(fmt.Errorf("failed to override root log: %v", err))
	}

	// Create a database.
	// TODO(adam): currently, we use an address as a db encryption key.
	// It should be configurable.
	dbKey := crypto.PubkeyToAddress(privateKey.PublicKey).String()
	dbPath := filepath.Join(*dataDir, "db.sql")
	db, err := client.InitializeDB(dbPath, dbKey)
	if err != nil {
		exitErr(err)
	}
	defer db.Close()

	// initialize protocol
	var (
		messenger *client.MessengerV2
	)

	if *providerURI != "" {
		messenger, err = createMessengerWithURI(*providerURI, privateKey, db)
		if err != nil {
			exitErr(err)
		}
	} else {
		if *datasyncEnabled {
			messenger, err = createMessengerWithDataSync(privateKey, db)
		} else {
			messenger, err = createMessengerInProc(privateKey, db)
		}

		if err != nil {
			exitErr(err)
		}
	}

	adambContact, err := client.ContactWithPublicKey("adamb", "0x0493ac727e70ea62c4428caddf4da301ca67b699577988d6a782898acfd813addf79b2a2ca2c411499f2e0a12b7de4d00574cbddb442bec85789aea36b10f46895")
	if err != nil {
		exitErr(err)
	}

	if contacts, err := db.Contacts(); len(contacts) == 0 || err != nil {
		debugContacts := []client.Contact{
			{Name: "status", Type: client.ContactPublicRoom, Topic: "status"},
			{Name: "status-core", Type: client.ContactPublicRoom, Topic: "status-core"},
			{Name: "testing-adamb", Type: client.ContactPublicRoom, Topic: "testing-adamb"},
			adambContact,
		}
		uniqueContacts := []client.Contact{}
		for _, c := range debugContacts {
			exist, err := db.ContactExist(c)
			if err != nil {
				exitErr(err)
			}
			if !exist {
				uniqueContacts = append(uniqueContacts, c)
			}
		}
		if len(uniqueContacts) != 0 {
			if err := db.SaveContacts(uniqueContacts); err != nil {
				exitErr(err)
			}
		}
	}

	// run in a goroutine to show the UI faster
	go func() {
		if err := messenger.Start(); err != nil {
			exitErr(err)
		}
	}()

	done := make(chan bool, 1)
	sigs := make(chan os.Signal, 1)

	ossignal.Notify(sigs, syscall.SIGINT, syscall.SIGTERM)
	go func() {
		sig := <-sigs
		log.Printf("received signal: %v", sig)
		done <- true
	}()

	log.Printf("starting UI...")

	if !*noUI {
		go func() {
			<-done
			exitErr(errors.New("exit with signal"))
		}()

		if err := setupGUI(privateKey, messenger); err != nil {
			exitErr(err)
		}

		if err := g.MainLoop(); err != nil && err != gocui.ErrQuit {
			exitErr(err)
		}

		g.Close()
	} else {
		<-done
	}
}

func exitErr(err error) {
	if g != nil {
		g.Close()
	}

	fmt.Println(err)
	os.Exit(1)
}

type keysGetter struct {
	privateKey *ecdsa.PrivateKey
}

func (k keysGetter) PrivateKey() (*ecdsa.PrivateKey, error) {
	return k.privateKey, nil
}

func createMessengerWithURI(uri string, pk *ecdsa.PrivateKey, db client.Database) (*client.MessengerV2, error) {
	rpc, err := rpc.Dial(*providerURI)
	if err != nil {
		return nil, errors.Wrap(err, "failed to dial")
	}

	// TODO: provide Mail Servers in a different way.
	nodeConfig, err := generateStatusNodeConfig(*dataDir, *fleet, *configFile)
	if err != nil {
		return nil, errors.Wrap(err, "failed to generate node config")
	}
	proto := adapters.NewWhisperClientAdapter(
		rpc,
		pk,
		nodeConfig.ClusterConfig.TrustedMailServers,
	)
	messenger := client.NewMessengerV2(pk, proto, db)
	return &messenger, nil
}

func createMessengerInProc(pk *ecdsa.PrivateKey, db client.Database) (*client.MessengerV2, error) {
	// collect mail server request signals
	signalsForwarder := newSignalForwarder()
	go signalsForwarder.Start()

	// setup signals handler
	signal.SetDefaultNodeNotificationHandler(
		filterMailTypesHandler(signalsForwarder.in),
	)

	nodeConfig, err := generateStatusNodeConfig(*dataDir, *fleet, *configFile)
	if err != nil {
		exitErr(errors.Wrap(err, "failed to generate node config"))
	}

	statusNode := node.New()

	protocolGethService := gethservice.New(
		statusNode,
		&keysGetter{privateKey: pk},
	)

	services := []gethnode.ServiceConstructor{
		func(ctx *gethnode.ServiceContext) (gethnode.Service, error) {
			return protocolGethService, nil
		},
	}

	if err := statusNode.Start(nodeConfig, services...); err != nil {
		return nil, errors.Wrap(err, "failed to start node")
	}

	shhService, err := statusNode.WhisperService()
	if err != nil {
		return nil, errors.Wrap(err, "failed to get Whisper service")
	}

	adapter := adapters.NewWhisperServiceAdapter(statusNode, shhService, pk)
	messenger := client.NewMessengerV2(pk, adapter, db)

	protocolGethService.SetProtocol(adapter)
	protocolGethService.SetMessenger(&messenger)

	// TODO: should be removed from StatusNode
	if *pfsEnabled {
		databasesDir := filepath.Join(*dataDir, "databases")

		if err := os.MkdirAll(databasesDir, 0755); err != nil {
			exitErr(errors.Wrap(err, "failed to create databases dir"))
		}

		if err := adapter.InitPFS(databasesDir); err != nil {
			exitErr(errors.Wrap(err, "initialize PFS"))
		}

		log.Printf("PFS has been initialized")
	}

	return &messenger, nil
}

func createMessengerWithDataSync(pk *ecdsa.PrivateKey, db client.Database) (*client.MessengerV2, error) {
	// collect mail server request signals
	signalsForwarder := newSignalForwarder()
	go signalsForwarder.Start()

	// setup signals handler
	signal.SetDefaultNodeNotificationHandler(
		filterMailTypesHandler(signalsForwarder.in),
	)

	nodeConfig, err := generateStatusNodeConfig(*dataDir, *fleet, *configFile)
	if err != nil {
		exitErr(errors.Wrap(err, "failed to generate node config"))
	}

	statusNode := node.New()

	protocolGethService := gethservice.New(
		statusNode,
		&keysGetter{privateKey: pk},
	)

	services := []gethnode.ServiceConstructor{
		func(ctx *gethnode.ServiceContext) (gethnode.Service, error) {
			return protocolGethService, nil
		},
	}

	if err := statusNode.Start(nodeConfig, services...); err != nil {
		return nil, errors.Wrap(err, "failed to start node")
	}

	shhService, err := statusNode.WhisperService()
	if err != nil {
		return nil, errors.Wrap(err, "failed to get Whisper service")
	}

	t := adapters.NewDataSyncWhisperTransport(shhService, pk)
	ds := mvds.NewDummyStore()
	n := mvds.NewNode(&ds, t, adapters.CalculateSendTime, mvds.PeerId(pk.PublicKey))

	adapter := adapters.NewDataSyncClient(n, t)
	messenger := client.NewMessengerV2(pk, adapter, db)

	protocolGethService.SetProtocol(adapter)
	protocolGethService.SetMessenger(&messenger)

	return &messenger, nil
}

func setupGUI(privateKey *ecdsa.PrivateKey, messenger *client.MessengerV2) error {
	var err error

	// global
	g, err = gocui.NewGui(gocui.Output256)
	if err != nil {
		return err
	}

	// prepare views
	vm := NewViewManager(nil, g)

	notifications := NewNotificationViewController(&ViewController{vm, g, ViewNotification})

	chat := NewChatViewController(
		&ViewController{vm, g, ViewChat},
		privateKey,
		messenger,
		func(err error) {
			_ = notifications.Error("Chat error", fmt.Sprintf("%v", err))
		},
	)

	contacts := NewContactsViewController(&ViewController{vm, g, ViewContacts}, messenger)
	if err := contacts.LoadAndRefresh(); err != nil {
		return err
	}

	inputMultiplexer := NewInputMultiplexer()
	inputMultiplexer.AddHandler(DefaultMultiplexerPrefix, func(b []byte) error {
		log.Printf("default multiplexer handler")
		return chat.Send(b)
	})
	inputMultiplexer.AddHandler("/contact", ContactCmdFactory(contacts))
	inputMultiplexer.AddHandler("/request", RequestCmdFactory(chat))

	views := []*View{
		&View{
			Name:       ViewContacts,
			Enabled:    true,
			Cursor:     true,
			Highlight:  true,
			SelBgColor: gocui.ColorGreen,
			SelFgColor: gocui.ColorBlack,
			TopLeft:    func(maxX, maxY int) (int, int) { return 0, 0 },
			BottomRight: func(maxX, maxY int) (int, int) {
				return int(math.Floor(float64(maxX) * 0.2)), maxY - 4
			},
			Keybindings: []Binding{
				Binding{
					Key:     gocui.KeyArrowDown,
					Mod:     gocui.ModNone,
					Handler: CursorDownHandler,
				},
				Binding{
					Key:     gocui.KeyArrowUp,
					Mod:     gocui.ModNone,
					Handler: CursorUpHandler,
				},
				Binding{
					Key: gocui.KeyEnter,
					Mod: gocui.ModNone,
					Handler: GetLineHandler(func(idx int, _ string) error {
						contact, ok := contacts.ContactByIdx(idx)
						if !ok {
							return errors.New("contact could not be found")
						}

						// We need to call Select asynchronously,
						// otherwise the main thread is blocked
						// and nothing is rendered.
						go func() {
							if err := chat.Select(contact); err != nil {
								log.Printf("[GetLineHandler] error selecting a chat: %v", err)
							}
						}()

						return nil
					}),
				},
			},
		},
		&View{
			Name:       ViewChat,
			Enabled:    true,
			Cursor:     true,
			Autoscroll: false,
			Highlight:  true,
			Wrap:       true,
			SelBgColor: gocui.ColorGreen,
			SelFgColor: gocui.ColorBlack,
			TopLeft: func(maxX, maxY int) (int, int) {
				return int(math.Ceil(float64(maxX) * 0.2)), 0
			},
			BottomRight: func(maxX, maxY int) (int, int) {
				return maxX - 1, maxY - 4
			},
			Keybindings: []Binding{
				Binding{
					Key:     gocui.KeyArrowDown,
					Mod:     gocui.ModNone,
					Handler: CursorDownHandler,
				},
				Binding{
					Key:     gocui.KeyArrowUp,
					Mod:     gocui.ModNone,
					Handler: CursorUpHandler,
				},
				Binding{
					Key: gocui.KeyHome,
					Mod: gocui.ModNone,
					Handler: func(g *gocui.Gui, v *gocui.View) error {
						params, err := chat.RequestOptions(false)
						if err != nil {
							return err
						}

						if err := notifications.Debug("Messages request", fmt.Sprintf("%v", params)); err != nil {
							return err
						}

						// RequestMessages needs to be called asynchronously,
						// otherwise the main thread is blocked
						// and nothing is rendered.
						go func() {
							if err := chat.RequestMessages(params); err != nil {
								_ = notifications.Error("Request failed", fmt.Sprintf("%v", err))
							}
						}()

						return HomeHandler(g, v)
					},
				},
				Binding{
					Key:     gocui.KeyEnd,
					Mod:     gocui.ModNone,
					Handler: EndHandler,
				},
			},
		},
		&View{
			Name:      ViewInput,
			Enabled:   true,
			Editable:  true,
			Cursor:    true,
			Highlight: true,
			TopLeft: func(maxX, maxY int) (int, int) {
				return 0, maxY - 3
			},
			BottomRight: func(maxX, maxY int) (int, int) {
				return maxX - 1, maxY - 1
			},
			Keybindings: []Binding{
				Binding{
					Key:     gocui.KeyEnter,
					Mod:     gocui.ModNone,
					Handler: inputMultiplexer.BindingHandler,
				},
				Binding{
					Key:     gocui.KeyEnter,
					Mod:     gocui.ModAlt,
					Handler: MoveToNewLineHandler,
				},
			},
		},
		&View{
			Name:      ViewNotification,
			Enabled:   false,
			Editable:  false,
			Cursor:    false,
			Highlight: true,
			TopLeft: func(maxX, maxY int) (int, int) {
				return maxX/2 - 50, maxY / 2
			},
			BottomRight: func(maxX, maxY int) (int, int) {
				return maxX/2 + 50, maxY/2 + 2
			},
			Keybindings: []Binding{
				Binding{
					Key: gocui.KeyEnter,
					Mod: gocui.ModNone,
					Handler: func(g *gocui.Gui, v *gocui.View) error {
						log.Printf("Notification Enter binding")

						if err := vm.DisableView(ViewNotification); err != nil {
							return err
						}

						if err := vm.DeleteView(ViewNotification); err != nil {
							return err
						}

						return nil
					},
				},
			},
		},
	}

	bindings := []Binding{
		Binding{
			Key:     gocui.KeyCtrlC,
			Mod:     gocui.ModNone,
			Handler: QuitHandler,
		},
		Binding{
			Key:     gocui.KeyTab,
			Mod:     gocui.ModNone,
			Handler: NextViewHandler(vm),
		},
	}

	if err := vm.SetViews(views); err != nil {
		return err
	}

	if err := vm.SetGlobalKeybindings(bindings); err != nil {
		return err
	}

	return nil
}<|MERGE_RESOLUTION|>--- conflicted
+++ resolved
@@ -42,19 +42,12 @@
 	createKeyPair = fs.Bool("create-key-pair", false, "creates and prints a key pair instead of running")
 
 	// flags for in-proc node
-<<<<<<< HEAD
-	dataDir    = fs.String("data-dir", filepath.Join(os.TempDir(), "status-term-client"), "data directory for Ethereum node")
-	fleet      = fs.String("fleet", params.FleetBeta, fmt.Sprintf("Status nodes cluster to connect to: %s", []string{params.FleetBeta, params.FleetStaging}))
-	configFile = fs.String("node-config", "", "a JSON file with node config")
-	pfsEnabled = fs.Bool("pfs", false, "enable PFS")
-	datasyncEnabled = fs.Bool("ds", false, "enable data sync")
-=======
 	dataDir     = fs.String("data-dir", filepath.Join(os.TempDir(), "status-term-client"), "data directory for Ethereum node")
 	noNamespace = fs.Bool("no-namespace", false, "disable data dir namespacing with public key")
 	fleet       = fs.String("fleet", params.FleetBeta, fmt.Sprintf("Status nodes cluster to connect to: %s", []string{params.FleetBeta, params.FleetStaging}))
 	configFile  = fs.String("node-config", "", "a JSON file with node config")
 	pfsEnabled  = fs.Bool("pfs", false, "enable PFS")
->>>>>>> 76f4a0d5
+	datasyncEnabled = fs.Bool("ds", false, "enable data sync")
 
 	// flags for external node
 	providerURI = fs.String("provider", "", "an URI pointing at a provider")
