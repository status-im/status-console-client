--- conflicted
+++ resolved
@@ -275,8 +275,6 @@
 	return &messenger, nil
 }
 
-<<<<<<< HEAD
-
 func createMessengerWithDataSync(pk *ecdsa.PrivateKey, db client.Database) (*client.Messenger, error) {
 	// collect mail server request signals
 	signalsForwarder := newSignalForwarder()
@@ -327,10 +325,7 @@
 	return messenger, nil
 }
 
-func setupGUI(privateKey *ecdsa.PrivateKey, messenger *client.Messenger) error {
-=======
 func setupGUI(privateKey *ecdsa.PrivateKey, messenger *client.MessengerV2) error {
->>>>>>> bb6cf0b2
 	var err error
 
 	// global
